use std::{collections::HashMap, env, time::Duration};

use alloy_primitives::Address;
use brontes_core::init_tracing;
use brontes_database::{clickhouse::USDT_ADDRESS, Pair};
use brontes_database_libmdbx::{
    tables::PoolCreationBlocks, AddressToProtocol, AddressToTokens, Libmdbx,
};
use brontes_pricing::AllPairGraph as PairGraph;
use brontes_types::exchanges::StaticBindingsDb;
use criterion::{
    black_box, criterion_group, criterion_main, measurement::WallTime, BenchmarkGroup, Criterion,
};
use rand::seq::SliceRandom;
use reth_db::{cursor::DbCursorRO, transaction::DbTx};

pub fn init_bench_harness() -> Libmdbx {
    let brontes_db_endpoint = env::var("BRONTES_DB_PATH").expect("No BRONTES_DB_PATH in .env");
    Libmdbx::init_db(brontes_db_endpoint, None).unwrap()
}

pub fn load_amount_of_pools_starting_from(
    db: &Libmdbx,
    start_block: u64,
    amount: usize,
) -> (u64, HashMap<(Address, StaticBindingsDb), Pair>) {
    let tx = db.ro_tx().unwrap();
    let mut cursor = tx.cursor_read::<PoolCreationBlocks>().unwrap();
    let _ = cursor.seek(start_block);

    let binding_tx = db.ro_tx().unwrap();
    let info_tx = db.ro_tx().unwrap();
    let mut map = HashMap::default();

    let mut cur_block = 0;
    'outer: while map.len() != amount {
        let Ok(next_val) = cursor.next() else { break 'outer };
        let Some((block, res)) = next_val else { break 'outer };

        for pool_address in res.0 {
            let Some(protocol) = binding_tx.get::<AddressToProtocol>(pool_address).unwrap() else {
                continue;
            };
            let Some(info) = info_tx.get::<AddressToTokens>(pool_address).unwrap() else {
                continue;
            };
            map.insert((pool_address, protocol), Pair(info.token0, info.token1));

            if map.len() == amount {
                cur_block = block;
                break 'outer
            }
        }
    }

    (cur_block, map)
}

pub fn bench_graph_building(c: &mut Criterion) {
    let mut g = group(c, "pricing-graph/building");

    let db = init_bench_harness();
    let (_, fifty_thousand) = load_amount_of_pools_starting_from(&db, 0, 50_000);

    g.bench_function("50_000 pool graph", move |b| {
        b.iter(|| black_box(PairGraph::init_from_hashmap(fifty_thousand.clone())))
    });

    let (_, hundred_thousand) = load_amount_of_pools_starting_from(&db, 0, 100_000);

    g.bench_function("100_000 pool graph", move |b| {
        b.iter(|| black_box(PairGraph::init_from_hashmap(hundred_thousand.clone())))
    });

    let (_, two_hundred_thousand) = load_amount_of_pools_starting_from(&db, 0, 200_000);

    g.bench_function("200_000 pool graph", move |b| {
        b.iter(|| black_box(PairGraph::init_from_hashmap(two_hundred_thousand.clone())))
    });

    let (_, all_known_pools) = load_amount_of_pools_starting_from(&db, 0, usize::MAX);
    g.bench_function("all known pool graph", move |b| {
        b.iter(|| black_box(PairGraph::init_from_hashmap(all_known_pools.clone())))
    });
}

pub fn bench_graph_insertions(c: &mut Criterion) {
    let mut g = group(c, "pricing-graph/insertions");
    let db = init_bench_harness();

    let (end_block, hundred_thousand) = load_amount_of_pools_starting_from(&db, 0, 100_000);
    let graph = PairGraph::init_from_hashmap(hundred_thousand);
    let (_, new_entries) = load_amount_of_pools_starting_from(&db, end_block + 1, 5000);
    bench_insertions("100_000 pool graph inserting 5000 new pools", graph, &mut g, new_entries);

    let (end_block, two_hundred_thousand) = load_amount_of_pools_starting_from(&db, 0, 200_000);
    let graph = PairGraph::init_from_hashmap(two_hundred_thousand);
    let (_, new_entries) = load_amount_of_pools_starting_from(&db, end_block + 1, 5000);
    bench_insertions("200_000 pool graph inserting 5000 new pools", graph, &mut g, new_entries);
}

fn bench_insertions(
    name: &str,
    mut graph: PairGraph,
    g: &mut BenchmarkGroup<'_, WallTime>,
    new_entries: HashMap<(Address, StaticBindingsDb), Pair>,
) {
    g.bench_function(name, move |b| {
        b.iter(|| {
            for ((address, static_binding), pair) in &new_entries {
                black_box(graph.add_node(*pair, *address, *static_binding))
            }
        })
    });
}

pub fn bench_yen_graph_path_search(c: &mut Criterion) {
    let mut g = group(c, "pricing-graph/yen_path_search");
    let db = init_bench_harness();

    let (_, fifty_thousand) = load_amount_of_pools_starting_from(&db, 0, 100_000);
    println!("loaded from db");
    bench_yen_path_search(
        "yen path search graph 100_000 pools, 10 pairs to usdt",
        PairGraph::init_from_hashmap(fifty_thousand),
        &mut g,
    );

    let (_, two_hundred_thousand) = load_amount_of_pools_starting_from(&db, 0, 200_000);
    bench_yen_path_search(
        "yen path search graph 200_000 pools, 10 pairs to usdt",
        PairGraph::init_from_hashmap(two_hundred_thousand),
        &mut g,
    );

    let (_, all_known_pools) = load_amount_of_pools_starting_from(&db, 0, usize::MAX);
    bench_yen_path_search(
        "yen path search graph all pools, 10 pairs to usdt",
        PairGraph::init_from_hashmap(all_known_pools),
        &mut g,
    );
}

<<<<<<< HEAD
fn bench_path_search(name: &str, mut graph: PairGraph, g: &mut BenchmarkGroup<'_, WallTime>) {
    graph.clear_pair_cache();
=======
fn bench_yen_path_search(name: &str, mut graph: PairGraph, g: &mut BenchmarkGroup<'_, WallTime>) {
    let copy_graph = graph.clone();
>>>>>>> 548e9151

    g.bench_function(name, move |b| {
        b.iter_batched(
            || {
                graph
                    .get_all_known_addresses()
                    .choose_multiple(&mut rand::thread_rng(), 10)
                    .map(|address| Pair(*address, USDT_ADDRESS))
                    .collect::<Vec<Pair>>()
            },
            |test_pairs| {
                for pair in test_pairs {
                    black_box(graph.get_paths(pair));
                }
            },
            criterion::BatchSize::SmallInput,
        )
    });
}

criterion_group!(graph_building_benches, bench_graph_building);
criterion_group!(graph_insertions_benches, bench_graph_insertions);
criterion_group!(yen_graph_path_search_benches, bench_yen_graph_path_search);

criterion_main!(graph_building_benches, graph_insertions_benches, yen_graph_path_search_benches);

fn group<'a>(c: &'a mut Criterion, group_name: &str) -> BenchmarkGroup<'a, WallTime> {
    let mut g = c.benchmark_group(group_name);
    g.noise_threshold(0.03)
        .warm_up_time(Duration::from_secs(1))
        .sample_size(40);
    g
}<|MERGE_RESOLUTION|>--- conflicted
+++ resolved
@@ -141,13 +141,8 @@
     );
 }
 
-<<<<<<< HEAD
-fn bench_path_search(name: &str, mut graph: PairGraph, g: &mut BenchmarkGroup<'_, WallTime>) {
-    graph.clear_pair_cache();
-=======
 fn bench_yen_path_search(name: &str, mut graph: PairGraph, g: &mut BenchmarkGroup<'_, WallTime>) {
     let copy_graph = graph.clone();
->>>>>>> 548e9151
 
     g.bench_function(name, move |b| {
         b.iter_batched(
