--- conflicted
+++ resolved
@@ -2,12 +2,7 @@
 
 use brontes_database::libmdbx::LibmdbxReader;
 use brontes_types::{
-<<<<<<< HEAD
     classified_mev::{AtomicBackrun, MevType, TokenProfit, TokenProfits},
-=======
-    classified_mev::{AtomicBackrun, Bundle, MevType, TokenProfit, TokenProfits},
-    extra_processing::Pair,
->>>>>>> 64c5930a
     normalized_actions::{Actions, NormalizedSwap},
     tree::{BlockTree, GasDetails},
     ToFloatNearest,
