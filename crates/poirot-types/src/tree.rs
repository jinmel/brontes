--- conflicted
+++ resolved
@@ -1,7 +1,4 @@
-<<<<<<< HEAD
 use crate::normalized_actions::NormalizedAction;
-=======
->>>>>>> 50d2bc4a
 use reth_primitives::{Address, H256};
 use std::collections::HashMap;
 use tracing::error;
@@ -81,13 +78,8 @@
             result.push(subactions);
             return true;
         }
-<<<<<<< HEAD
-        // lower node has a better subaction.
+        // lower node has a better sub-action.
         return false;
-=======
-        // lower node has a better sub-action.
-        return false
->>>>>>> 50d2bc4a
     }
 
     pub fn map<F>(&mut self, call: &F)
