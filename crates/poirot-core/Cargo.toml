--- conflicted
+++ resolved
@@ -22,7 +22,6 @@
 reth-revm = { git = "https://github.com/paradigmxyz/reth", package = "reth-revm"}
 reth-interfaces = { git = "https://github.com/paradigmxyz/reth", package = "reth-interfaces"}
 
-<<<<<<< HEAD
 # tracing
 tracing = "0.1.0"
 tracing-subscriber = { version = "0.3", default-features = false, features = ["env-filter", "fmt"] }
@@ -44,22 +43,4 @@
 serde_json = { version = "1.0", default-features = false, features = ["alloc"] }
 
 # error handling
-eyre = "0.6.8"
-=======
-alloy-json-abi = {git = "https://github.com/alloy-rs/core", package = "alloy-json-abi"}
-serde_json = { version = "1.0", default-features = false, features = ["alloc"] }
-alloy-sol-types = {git = "https://github.com/alloy-rs/core", package = "alloy-sol-types", features = ["json"]}
-alloy-primitives = {git = "https://github.com/alloy-rs/core", package = "alloy-primitives"}
-alloy-dyn-abi = {git = "https://github.com/alloy-rs/core", package = "alloy-dyn-abi"}
-tokio = { version = "1.28.2", features = ["full"] }
-hex = "0.4.3"
-eyre = "0.6.8"
-ruint2 = "1.9.0"
-tracing = "0.1.0"
-tracing-subscriber = { version = "0.3", default-features = false, features = ["env-filter", "fmt"] }
-
-# evm
-ethers = { version = "2.0.7",  features = ["ipc", "ws"] }
-rustc-hex = "2.1.0"
-revm-primitives = "1.1.2"
->>>>>>> 82be60a2
+eyre = "0.6.8"