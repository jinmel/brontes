use std::{
    cmp::Ordering,
    collections::{
        hash_map::Entry::{Occupied, Vacant},
        BinaryHeap, HashMap,
    },
    hash::Hash,
    ops::MulAssign,
    time::SystemTime,
};

use alloy_primitives::Address;
use malachite::{num::basic::traits::One, Rational};
use petgraph::{
    algo::Measure,
    graph::UnGraph,
    prelude::*,
    visit::{IntoEdges, VisitMap, Visitable},
};
use tracing::info;

use crate::{Pair, Quote, QuotesMap};

type QuoteWithQuoteAsset<Q> = (Q, Address);

#[derive(Debug, Clone)]
pub struct PriceGraph<Q: Quote> {
    graph:         UnGraph<(), QuoteWithQuoteAsset<Q>, usize>,
    addr_to_index: HashMap<Address, usize>,
<<<<<<< HEAD
    quotes:        QuotesMap<Q>,
=======
    pub quotes:    QuotesMap,
>>>>>>> fc297194
}

impl<Q> PriceGraph<Q>
where
    Q: Quote + Default,
{
    pub fn from_quotes(quotes: QuotesMap<Q>) -> Self {
        let t0 = SystemTime::now();
        let mut graph = UnGraph::<(), QuoteWithQuoteAsset<Q>, usize>::default();

        let mut addr_to_index = HashMap::default();
        let mut connections: HashMap<
            Address,
            (usize, Vec<(Address, usize, QuoteWithQuoteAsset<Q>)>),
        > = HashMap::new();

        for (pair, quote) in quotes.0.clone() {
            // crate node if doesn't exist for addr or get node otherwise
            let addr0 = *addr_to_index
                .entry(pair.0)
                .or_insert(graph.add_node(()).index());
            // crate node if doesn't exist for addr or get node otherwise
            let addr1 = *addr_to_index
                .entry(pair.1)
                .or_insert(graph.add_node(()).index());

            let quote = (quote, pair.1);

            //TODO: pretty sure we can do this without needing the addr

            // insert token0
            let e = connections.entry(pair.0).or_insert_with(|| (addr0, vec![]));
            // if we don't have this edge, then add it
            if !e.1.iter().map(|i| i.0).any(|addr| addr == pair.1) {
                e.1.push((pair.1, addr1, quote.clone()));
            }

            // insert token1
            let e = connections.entry(pair.1).or_insert_with(|| (addr1, vec![]));
            // if we don't have this edge, then add it
            if !e.1.iter().map(|i| i.0).any(|addr| addr == pair.0) {
                e.1.push((pair.0, addr0, quote));
            }
        }

        graph.extend_with_edges(connections.into_values().flat_map(|(node0, edges)| {
            edges
                .into_iter()
                .map(move |(_, adjacent, value)| (node0, adjacent, value))
        }));
        let t1 = SystemTime::now();
        let delta = t1.duration_since(t0).unwrap().as_micros();

        info!(nodes=%graph.node_count(), edges=%graph.edge_count(), tokens=%addr_to_index.len(), "built graph in {}us", delta);

        Self { quotes, graph, addr_to_index }
    }

    pub fn has_token(&self, address: &Address) -> bool {
        self.addr_to_index.contains_key(address)
    }

    // returns the quote for the given pair
    pub fn get_quote(&self, pair: &Pair) -> Option<Q> {
        // if we have a native pair use that
        if let Some(quote) = self.quotes.get_quote(&pair) {
            return Some(quote.clone())
        }

        // generate the pair using the graph
        let base = pair.0;
        let quote = pair.1;

        // if base and quote are the same then its just 1
        if base == quote {
            return Some(Q::default())
        }

        let start_idx = self.addr_to_index.get(&quote)?;
        let end_idx = self.addr_to_index.get(&base)?;

        let path = dijkstra_path(&self.graph, (*start_idx).into(), (*end_idx).into(), |_| 1)?;

        let mut res: Option<Q> = None;

        for i in 0..path.len() - 1 {
            let t0 = path[i];
            let t1 = path[i + 1];

            let edge = self.graph.find_edge(t0, t1).unwrap();
            let (quote, quote_addr) = self.graph.edge_weight(edge).unwrap();
            let index = *self.addr_to_index.get(quote_addr).unwrap();
            let mut q = quote.clone();

            if index == t1.index() {
                q.inverse_price();
                if let Some(res) = &mut res {
                    *res *= q;
                } else {
                    res = Some(q);
                }
            } else if index == t0.index() {
                if let Some(res) = &mut res {
                    *res *= q;
                } else {
                    res = Some(q);
                }
            } else {
                unreachable!()
            }
        }

        info!(?pair, ?res, "graph gave us");
        res
    }
}

/// returns the path from start to end if it exists where idx[0] == start
pub fn dijkstra_path<G, F, K>(
    graph: G,
    start: G::NodeId,
    goal: G::NodeId,
    mut edge_cost: F,
) -> Option<Vec<G::NodeId>>
where
    G: IntoEdges + Visitable,
    G::NodeId: Eq + Hash,
    F: FnMut(G::EdgeRef) -> K,
    K: Measure + Copy,
{
    let mut visited = graph.visit_map();
    let mut scores = HashMap::new();
    let mut predecessor = HashMap::new();
    let mut visit_next = BinaryHeap::new();
    let zero_score = K::default();
    scores.insert(start, zero_score);
    visit_next.push(MinScored(zero_score, start));
    while let Some(MinScored(node_score, node)) = visit_next.pop() {
        if visited.is_visited(&node) {
            continue
        }
        if goal == node {
            break
        }

        for edge in graph.edges(node) {
            let next = edge.target();
            if visited.is_visited(&next) {
                continue
            }
            let next_score = node_score + edge_cost(edge);
            match scores.entry(next) {
                Occupied(ent) => {
                    if next_score < *ent.get() {
                        *ent.into_mut() = next_score;
                        visit_next.push(MinScored(next_score, next));
                        predecessor.insert(next.clone(), node.clone());
                    }
                }
                Vacant(ent) => {
                    ent.insert(next_score);
                    visit_next.push(MinScored(next_score, next));
                    predecessor.insert(next.clone(), node.clone());
                }
            }
        }
        visited.visit(node);
    }

    let mut path = Vec::new();

    let mut prev = predecessor.remove(&goal)?;
    path.push(goal);

    while let Some(next_prev) = predecessor.remove(&prev) {
        path.push(prev);
        prev = next_prev;
    }
    // add prev
    path.push(prev);
    // make start to finish
    path.reverse();

    Some(path)
}

/// `MinScored<K, T>` holds a score `K` and a scored object `T` in
/// a pair for use with a `BinaryHeap`.
///
/// `MinScored` compares in reverse order by the score, so that we can
/// use `BinaryHeap` as a min-heap to extract the score-value pair with the
/// least score.
///
/// **Note:** `MinScored` implements a total order (`Ord`), so that it is
/// possible to use float types as scores.
#[derive(Copy, Clone, Debug)]
pub struct MinScored<K, T>(pub K, pub T);

impl<K: PartialOrd, T> PartialEq for MinScored<K, T> {
    #[inline]
    fn eq(&self, other: &MinScored<K, T>) -> bool {
        self.cmp(other) == Ordering::Equal
    }
}

impl<K: PartialOrd, T> Eq for MinScored<K, T> {}

impl<K: PartialOrd, T> PartialOrd for MinScored<K, T> {
    #[inline]
    fn partial_cmp(&self, other: &MinScored<K, T>) -> Option<Ordering> {
        Some(self.cmp(other))
    }
}

impl<K: PartialOrd, T> Ord for MinScored<K, T> {
    #[inline]
    fn cmp(&self, other: &MinScored<K, T>) -> Ordering {
        let a = &self.0;
        let b = &other.0;
        if a == b {
            Ordering::Equal
        } else if a < b {
            Ordering::Greater
        } else if a > b {
            Ordering::Less
        } else if a.ne(a) && b.ne(b) {
            // these are the NaN cases
            Ordering::Equal
        } else if a.ne(a) {
            // Order NaN less, so that it is last in the MinScore order
            Ordering::Less
        } else {
            Ordering::Greater
        }
    }
}<|MERGE_RESOLUTION|>--- conflicted
+++ resolved
@@ -27,11 +27,7 @@
 pub struct PriceGraph<Q: Quote> {
     graph:         UnGraph<(), QuoteWithQuoteAsset<Q>, usize>,
     addr_to_index: HashMap<Address, usize>,
-<<<<<<< HEAD
     quotes:        QuotesMap<Q>,
-=======
-    pub quotes:    QuotesMap,
->>>>>>> fc297194
 }
 
 impl<Q> PriceGraph<Q>
