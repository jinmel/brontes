--- conflicted
+++ resolved
@@ -131,16 +131,12 @@
 
 async fn run_classifier_mapping() {
     let clickhouse_client = build_db();
-<<<<<<< HEAD
-    optimize_db(&clickhouse_client).await;
-=======
     clickhouse_client
         .query("OPTIMIZE TABLE ethereum.addresses FINAL DEDUPLICATE")
         .execute()
         .await
         .unwrap();
 
->>>>>>> cfd12b60
     #[cfg(feature = "test_run")]
     let addresses = {
         let start_block = env::var("START_BLOCK").expect("START_BLOCK not found in env");
